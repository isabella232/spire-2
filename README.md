--- conflicted
+++ resolved
@@ -86,7 +86,6 @@
 
 ## Building SPIRE for development
 
-<<<<<<< HEAD
 Spire is developed inside a docker container. To get up and running you will need the following installed
 
 1. [docker](https://docs.docker.com/engine/installation/)
@@ -100,35 +99,6 @@
 This will download and build a docker image from the `Dockerfile` in this directory. It will then install all
 go dependencies into the `vendor` sub-directory. Because the docker container shares the current directory you 
 will not have to re-install the go dependencies everytime you run the container.
-=======
-The script `build.sh` manages the build process and can be used for development. It expects
-this repo to be present at and to be run from `$GOPATH/src/github.com/spiffe/spire`. It has
-been tested on Linux only.
-
-* `build.sh setup` will download and install necessary dependencies (including golang)
-into the directory `.build/`.
-* `deps` processes the `glide.lock` file
-* `protobuf` will regenerate the gRPC pb.go and README.md files
-* `binaries` will build the main binary and the plugins
-* `test` will run the tests
-* `clean` remove built binaries and
-* `distclean` remove built binaries as well as the `.build` directory
-* `build.sh` with no options will list available functions
-* `eval $(build.sh env)` will configure GOPATH, GOROOT and PATH for development outside
-of `build.sh`
-
-## Developing SPIRE
-
-The above-referenced build scripts may be used natively under Linux. For your convenience,
-a Dockerfile and accompanying Makefile will get you to a suitable Linux shell.
-
-```
-$ make build
-$ make launch
-root@65a22fa2d89f:~/go/src/github.com/spiffe/spire# ./build.sh setup
-...
-```
->>>>>>> 424ca896
 
 To run all the tests run:
 
